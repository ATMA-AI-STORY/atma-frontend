--- conflicted
+++ resolved
@@ -1,19 +1,7 @@
 import { Button } from "@/components/ui/button";
 import { Card } from "@/components/ui/card";
 import { Progress } from "@/components/ui/progress";
-<<<<<<< HEAD
-import {
-  Upload,
-  X,
-  ArrowLeft,
-  ArrowRight,
-  Image as ImageIcon,
-  AlertCircle,
-  CheckCircle,
-} from "lucide-react";
-=======
 import { Upload, X, ArrowLeft, ArrowRight, Image as ImageIcon, AlertCircle, CheckCircle, Loader2 } from "lucide-react";
->>>>>>> b80e509a
 import { useState, useCallback, useEffect } from "react";
 import {
   imageApiService,
@@ -40,15 +28,7 @@
   isProcessing?: boolean;
 }
 
-<<<<<<< HEAD
-export default function UploadPhotos({
-  onNext,
-  onBack,
-  initialImages = [],
-}: UploadPhotosProps) {
-=======
 export default function UploadPhotos({ onNext, onBack, initialImages = [], isProcessing = false }: UploadPhotosProps) {
->>>>>>> b80e509a
   const [images, setImages] = useState<UploadedImage[]>([]);
   const [dragActive, setDragActive] = useState(false);
   const [isUploading, setIsUploading] = useState(false);
@@ -342,15 +322,7 @@
     }
   };
 
-<<<<<<< HEAD
-  const canProceed =
-    (existingImages.length > 0 ||
-      (images.length > 0 &&
-        images.some((img) => img.uploadStatus === "completed"))) &&
-    !isUploading;
-=======
   const canProceed = (existingImages.length > 0 || (images.length > 0 && images.some(img => img.uploadStatus === 'completed'))) && !isUploading && !isProcessing;
->>>>>>> b80e509a
 
   return (
     <div className="min-h-screen bg-gradient-warm p-4 md:p-8">
@@ -602,11 +574,6 @@
             disabled={!canProceed}
             className="flex items-center gap-2"
           >
-<<<<<<< HEAD
-            {/* Mobile view → shorter text */}
-            Continue
-            <ArrowRight className="w-5 h-5" />
-=======
             {isProcessing ? (
               <>
                 <Loader2 className="w-5 h-5 animate-spin" />
@@ -618,7 +585,6 @@
                 <ArrowRight className="w-5 h-5" />
               </>
             )}
->>>>>>> b80e509a
           </Button>
         </div>
       </div>
